--- conflicted
+++ resolved
@@ -319,11 +319,7 @@
   req->log(s, "executing");
   op->execute();
 done:
-<<<<<<< HEAD
-  rgw_log_op(s, (op ? op->name() : "unknown"));
-=======
-  rgw_log_op(store, s);
->>>>>>> 6756f9af
+  rgw_log_op(store, s, (op ? op->name() : "unknown"));
 
   int http_ret = s->err.http_ret;
 
